import React, { useState, useEffect, useCallback, useRef } from "react";
import {
  FaLink,
  FaUnlink,
  FaPaperPlane,
  FaMicrophone,
  FaMicrophoneSlash,
  FaVideo,
  FaVideoSlash,
  FaDesktop,
  FaSyncAlt,
  FaExclamationTriangle,
  FaSpinner,
} from "react-icons/fa";
import AudioVisualizerComponent from "./AudioVisualizerComponent";
import { useGeminiAgent } from "../hooks/useGeminiAgent";
import ChatService from "../services/chatService";

const ChatView = ({
  user,
  session,
  settings,
  getGeminiConfig,
  getWebsocketUrl,
  onConnectionChange,
  chatId,
}) => {
  const {
    agent,
    isConnected,
    isInitializing,
    isMicActive,
    isMicSuspended,
    isCameraActive,
    isScreenShareActive,
    error: agentError,
    connectAgent,
    disconnectAgent,
    sendText,
    toggleMic,
    startCamera,
    stopCamera,
    startScreenShare,
    stopScreenShare,
    onTranscriptionRef,
    onTextSentRef,
    onInterruptedRef,
    onTurnCompleteRef,
    onScreenShareStoppedRef,
    onUserTranscriptionRef,
    onTranscriptForBackendRef,
    onMicStateChangedRef,
    onCameraStartedRef,
    onCameraStoppedRef,
    onScreenShareStartedRef,
  } = useGeminiAgent(settings, getGeminiConfig, getWebsocketUrl);

  const [messages, setMessages] = useState([]);
  const [historyLoading, setHistoryLoading] = useState(true);
  const [historyError, setHistoryError] = useState(null);
  const streamingMessageRef = useRef(null);
  const chatHistoryRef = useRef(null);
  const [cameraError, setCameraError] = useState(null);
  const [screenError, setScreenError] = useState(null);

  const displayMicActive = isMicActive && !isMicSuspended;
  const canInteract = session && isConnected && !isInitializing;
  const showConnectPrompt = session && !isConnected && !isInitializing && !agentError;
  const showConnectError = session && agentError && !isConnected && !isInitializing;

  // Scroll to bottom when messages change
  useEffect(() => {
    if (chatHistoryRef.current) {
      chatHistoryRef.current.scrollTop = chatHistoryRef.current.scrollHeight;
    }
  }, [messages, historyLoading]);

  // Load chat history when chatId changes
  useEffect(() => {
    const loadHistory = async () => {
      if (!chatId) {
        setMessages([]);
        setHistoryLoading(false);
        return;
      }
      try {
        setHistoryLoading(true);
        setHistoryError(null);
        const history = await ChatService.getChatHistory(chatId);
        const formattedHistory = history.map(msg => ({
          id: msg.id,
          sender: msg.speaker === 'user' ? 'user' : 'model',
          text: msg.text,
          isStreaming: false,
          type: 'text'
        }));
        setMessages(formattedHistory);
      } catch (err) {
        console.error("Failed to load chat history:", err);
        setHistoryError(err.message || "Could not load messages.");
      } finally {
        setHistoryLoading(false);
      }
    };
    loadHistory();
  }, [chatId]);


  useEffect(() => {
    if (onConnectionChange) {
      onConnectionChange(isConnected);
    }
  }, [isConnected, onConnectionChange]);

  const addMessage = useCallback(
    (sender, text, isStreaming = false, type = "text") => {
      setMessages((prev) => {
        const newMessage = {
          id: Date.now() + Math.random(),
          sender,
          text,
          isStreaming,
          type,
        };
        if (sender === "model" && isStreaming) {
          streamingMessageRef.current = newMessage.id;
        }
        const filteredPrev = prev.filter(
          (msg) =>
            !(msg.type === "audio_input_placeholder" && sender === "model"),
        );
        return [...filteredPrev, newMessage];
      });
    },
    [],
  );

  const addUserAudioPlaceholder = useCallback(() => {
    setMessages((prev) => {
      const lastMsg = prev[prev.length - 1];
      if (lastMsg?.type === "audio_input_placeholder") return prev;
      return [
        ...prev,
        {
          id: "placeholder-" + Date.now(),
          sender: "user",
          text: "Listening...",
          type: "audio_input_placeholder",
          isStreaming: false,
        },
      ];
    });
  }, []);

  const updateStreamingMessage = useCallback((transcriptChunk) => {
    setMessages((prevMessages) =>
        prevMessages.map((msg) =>
          msg.id === streamingMessageRef.current
            ? { ...msg, text: msg.text + transcriptChunk, isStreaming: true }
            : msg,
        ),
      );
  }, []);

  const finalizeStreamingMessage = useCallback(() => {
    if (streamingMessageRef.current) {
        setMessages((prev) =>
          prev.map((msg) =>
            msg.id === streamingMessageRef.current
              ? { ...msg, isStreaming: false }
              : msg,
          ),
        );
        streamingMessageRef.current = null;
    }
  }, []);

  const sendTranscriptToBackend = useCallback(
    async (speaker, transcript) => {
      if (!transcript || transcript.trim() === "" || !chatId) return;
<<<<<<< HEAD
      const backendUrl = `${settings.backendBaseUrl}/api/text`;
      console.log("---------------------")
      console.log(backendUrl)
=======
      const backendUrl = `${settings.bakcendBaseUrl}/api/text`;
>>>>>>> 8347c1f8
      try {
        const payload = {
          speaker,
          text: transcript,
          timestamp: new Date().toISOString(),
          chat_id: chatId,
        };
        const response = await fetch(backendUrl, {
          method: "POST",
          headers: { "Content-Type": "application/json" },
          body: JSON.stringify(payload),
        });
        if (!response.ok) {
          const errorData = await response.text();
          console.error(`Go Backend Logging Error (${response.status}): ${errorData}`);
        }
      } catch (error) {
        console.error(`Network Error logging transcript for ${speaker}:`, error);
      }
    },
    [settings.backendBaseUrl, chatId],
  );

  useEffect(() => {
    onTranscriptionRef.current = (transcript) => {
      if (!streamingMessageRef.current) {
        addMessage("model", transcript, true);
      } else {
        updateStreamingMessage(transcript);
      }
    };
    onTranscriptForBackendRef.current = sendTranscriptToBackend;
    onTextSentRef.current = (text) => addMessage("user", text, false, "text");
    onInterruptedRef.current = () => {
      finalizeStreamingMessage();
      if (displayMicActive) addUserAudioPlaceholder();
    };
    onTurnCompleteRef.current = finalizeStreamingMessage;
    onScreenShareStoppedRef.current = () => setScreenError(null);
    onMicStateChangedRef.current = (state) => {
      if (state.active && !state.suspended) addUserAudioPlaceholder();
      else setMessages((prev) => prev.filter((msg) => msg.type !== "audio_input_placeholder"));
    };
    onCameraStartedRef.current = () => setCameraError(null);
    onCameraStoppedRef.current = () => {};
    onScreenShareStartedRef.current = () => setScreenError(null);
    onUserTranscriptionRef.current = (transcript) => {
      setMessages((prev) => {
        const lastMsg = prev[prev.length - 1];
        if (lastMsg?.type === "audio_input_placeholder") {
          return prev.map((msg) =>
            msg.id === lastMsg.id ? { ...msg, text: ` ${transcript}` } : msg,
          );
        } else if (!prev.some((msg) => msg.type === "audio_input_placeholder") && displayMicActive) {
          return [
            ...prev,
            {
              id: "placeholder-" + Date.now(),
              sender: "user",
              text: ` ${transcript}`,
              type: "audio_input_placeholder",
              isStreaming: false,
            },
          ];
        }
        return prev;
      });
    };
  }, [
    addMessage,
    updateStreamingMessage,
    finalizeStreamingMessage,
    addUserAudioPlaceholder,
    displayMicActive,
    sendTranscriptToBackend,
  ]);
  
  const handleConnect = useCallback(() => {
    if (!session) return alert("Please log in first to connect.");
    if (!isConnected && !isInitializing) {
      setCameraError(null);
      setScreenError(null);
      // History is now loaded separately, don't clear messages on connect
      connectAgent().catch((err) => console.error("ChatView: Connection failed", err));
    }
  }, [session, isConnected, isInitializing, connectAgent]);

  const handleDisconnect = useCallback(() => {
    if (isConnected) {
      disconnectAgent();
      // Don't clear messages, the conversation is persisted.
    }
  }, [isConnected, disconnectAgent]);
  
  const handleSendMessage = useCallback((text) => {
    const trimmedText = text.trim();
    if (trimmedText && agent && isConnected && session) {
      finalizeStreamingMessage();
      setMessages((prev) => prev.filter((msg) => msg.type !== "audio_input_placeholder"));
      sendText(trimmedText);
    }
  }, [agent, isConnected, session, finalizeStreamingMessage, sendText]);

  const handleToggleMic = useCallback(() => {
    if (!canInteract) return alert("Please connect the agent first.");
    toggleMic().catch((err) => alert(`Mic error: ${err.message}`));
  }, [canInteract, toggleMic]);

  const handleToggleCamera = useCallback(async () => {
    if (!canInteract) return alert("Please connect the agent first.");
    setCameraError(null);
    try {
      if (isCameraActive) await stopCamera();
      else await startCamera();
    } catch (error) {
      console.error("ChatView: Camera toggle error:", error);
      setCameraError(error.message);
    }
  }, [canInteract, isCameraActive, startCamera, stopCamera]);

  const handleToggleScreenShare = useCallback(async () => {
    if (!canInteract) return alert("Please connect the agent first.");
    setScreenError(null);
    try {
      if (isScreenShareActive) await stopScreenShare();
      else await startScreenShare();
    } catch (error) {
      console.error("ChatView: Screen share toggle error:", error);
      setScreenError(error.message);
    }
  }, [canInteract, isScreenShareActive, startScreenShare, stopScreenShare]);

  const handleInputKeyPress = (e) => {
    if (e.key === 'Enter' && e.target.value.trim()) {
      handleSendMessage(e.target.value);
      e.target.value = '';
    }
  };

  const handleSendButtonClick = () => {
    const input = document.getElementById("messageInput");
    if (input && input.value.trim()) {
      handleSendMessage(input.value);
      input.value = "";
    }
  };
  
  const renderChatContent = () => {
    if (historyLoading) {
      return (
        <div className="chat-message system-message">
          <FaSpinner className="fa-spin" /> Loading conversation...
        </div>
      );
    }
    if (historyError) {
      return (
          <div className="chat-message system-message error-message">
            <FaExclamationTriangle /> {historyError}
          </div>
      );
    }
    if (showConnectPrompt) {
        return (
          <div className="connect-prompt-container">
            <p>Ready to start?</p>
            <p>Connect to the live agent to begin this conversation.</p>
            <button onClick={handleConnect} className="connect-prompt-button" disabled={isInitializing}>
              {isInitializing ? <FaSpinner className="fa-spin" /> : <FaLink />}
              {isInitializing ? " Connecting..." : " Connect Agent"}
            </button>
          </div>
        );
    }
    if (showConnectError) {
        return (
          <div className="chat-message system-message error-message">
            <FaExclamationTriangle /> Connection failed: {agentError}
            <button onClick={handleConnect} className="connect-prompt-button retry-button" disabled={isInitializing}>
              <FaSyncAlt /> Retry Connect
            </button>
          </div>
        );
    }
    // Render messages if history loaded, or if it's a new chat (empty history is fine)
    return messages.map((msg) => (
            <div
              key={msg.id}
              className={`chat-message ${msg.sender === "user" ? "user-message" : "model-message"} type-${msg.type || "text"} ${msg.isStreaming ? "streaming" : ""}`}
            >
              {msg.text}
            </div>
          ));
  };

  return (
    <div className="chat-area">
      <div id="chatHistory" ref={chatHistoryRef} className="chat-history">
        {renderChatContent()}
      </div>

      {isConnected && agent?.initialized && (
        <AudioVisualizerComponent agent={agent} />
      )}

      {session && (
        <div className="footer-controls-stacked">
          <div className="floating-media-controls">
            {isConnected && (
              <button onClick={handleDisconnect} className="control-btn error" title="Disconnect Agent Session">
                <FaUnlink />
                <span className="button-text">Disconnect</span>
              </button>
            )}
            <button
              onClick={handleToggleMic}
              className={`control-btn mic-btn ${displayMicActive ? "active" : ""} ${isMicSuspended && isMicActive ? "suspended" : ""}`}
              disabled={!canInteract}
              title={(displayMicActive ? "Mute" : "Unmute") + (isMicSuspended ? " (Suspended)" : "")}
            >
              {displayMicActive ? <FaMicrophone /> : <FaMicrophoneSlash />}
              <span className="button-text">Mic</span>
            </button>
            <button
              onClick={handleToggleCamera}
              className={`control-btn cam-btn ${isCameraActive ? "active" : ""} ${cameraError ? "error" : ""}`}
              disabled={!canInteract}
              title={cameraError ? `Camera Error: ${cameraError}` : isCameraActive ? "Stop Camera" : "Start Camera"}
            >
              {isCameraActive ? <FaVideo /> : <FaVideoSlash />}
              <span className="button-text">Cam</span>
            </button>
            <button
              onClick={handleToggleScreenShare}
              className={`control-btn screen-btn ${isScreenShareActive ? "active" : ""} ${screenError ? "error" : ""}`}
              disabled={!canInteract}
              title={screenError ? `Screen Error: ${screenError}` : isScreenShareActive ? "Stop Screen" : "Start Screen"}
            >
              <FaDesktop />
              <span className="button-text">Screen</span>
            </button>
          </div>
          <div className="text-input-container">
            <input
              id="messageInput"
              type="text"
              placeholder={!canInteract ? "Connect agent to chat" : displayMicActive ? "Listening..." : "Type message or turn on mic..."}
              disabled={!canInteract || displayMicActive}
              onKeyPress={handleInputKeyPress}
            />
            <button
              onClick={handleSendButtonClick}
              className="send-icon-button"
              disabled={!canInteract || displayMicActive || (typeof document !== "undefined" && !document.getElementById("messageInput")?.value.trim())}
              title="Send Message"
            >
              <FaPaperPlane />
            </button>
          </div>
        </div>
      )}
    </div>
  );
};

export default ChatView;<|MERGE_RESOLUTION|>--- conflicted
+++ resolved
@@ -178,13 +178,7 @@
   const sendTranscriptToBackend = useCallback(
     async (speaker, transcript) => {
       if (!transcript || transcript.trim() === "" || !chatId) return;
-<<<<<<< HEAD
       const backendUrl = `${settings.backendBaseUrl}/api/text`;
-      console.log("---------------------")
-      console.log(backendUrl)
-=======
-      const backendUrl = `${settings.bakcendBaseUrl}/api/text`;
->>>>>>> 8347c1f8
       try {
         const payload = {
           speaker,
